--- conflicted
+++ resolved
@@ -2,11 +2,7 @@
 
 def simplePrograms():
   st.title('Simple Programs')
-<<<<<<< HEAD
-  choice = st.selectbox('Select a program to execute', [None, 'Timer', 'Password Generator','Caeser Cipher', 'World Clock'])
-=======
-  choice = st.selectbox('Select a program to execute', [None, 'Timer', 'Password Generator','Caeser Cipher', 'Calculator'])
->>>>>>> 0e262ae1
+  choice = st.selectbox('Select a program to execute', [None, 'Timer', 'Password Generator','Caeser Cipher', 'Calculator', 'World Clock'])
 
   st.markdown('---')
 
@@ -19,15 +15,12 @@
   elif choice == 'Caeser Cipher':
     from src.apps.pages.programs.SimplePrograms.CaeserCipher import caeserCipher
     caeserCipher()
-<<<<<<< HEAD
+  elif choice == 'Calculator':
+    from src.apps.pages.programs.SimplePrograms.calculator import calculator
+    calculator()
   elif choice == 'World Clock':
     from src.apps.pages.programs.SimplePrograms.worldClock import display_world_clock
     display_world_clock()
-=======
-  elif choice == 'Calculator':
-    from src.apps.pages.programs.SimplePrograms.calculator import calculator
-    calculator()
->>>>>>> 0e262ae1
   else:
     st.info("Star this project on [GitHub](https://github.com/Avdhesh-Varshney/Jarvis), if you like it!", icon='⭐')
 
